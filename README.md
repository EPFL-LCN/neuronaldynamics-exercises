--- conflicted
+++ resolved
@@ -5,27 +5,13 @@
 
 This repository contains python exercises accompanying the book **[Neuronal Dynamics](http://neuronaldynamics.epfl.ch/) by Wulfram Gerstner, Werner M. Kistler, Richard Naud and Liam Paninski**. References to relevant chapters will be added in the [Teaching Materials](http://neuronaldynamics.epfl.ch/lectures.html) section of the book homepage.
 
-<<<<<<< HEAD
-Most exercises rely on the python based [Brian neural network simulator ](https://github.com/brian-team/brian2).
-
-## Installation
-
-Each exercise is described in its own folder by a PDF file. The exercises are intended to be solved using the provided python classes. To run the code contained in each folder, the following requirements should be met:
-
-* Python>=2.7
-* [Brian Simulator](https://github.com/brian-team/brian)
-* Numpy
-* Matplotlib
-* Scipy [only required in some exercises]
-=======
 ## Documentation
->>>>>>> 1d544873
 
 Our [documentation is over at readthedocs](http://neuronaldynamics-exercises.readthedocs.org/).
 
-## Brian2
+## Brian1
 
-We are currently rewriting the examples to use the more recent [Brian2 Simulator](https://github.com/brian-team/brian2). These are available on the [brian2 branch](https://github.com/EPFL-LCN/neuronaldynamics-exercises/tree/brian2).
+We are currently rewriting the python exercises to use the more recent [Brian2 Simulator](https://github.com/brian-team/brian2). The old brian1 exercises are available on the [brian1 branch](https://github.com/EPFL-LCN/neuronaldynamics-exercises/tree/brian1).
 
 ## License
 
